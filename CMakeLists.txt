--- conflicted
+++ resolved
@@ -46,13 +46,8 @@
 endif ( UNIX )
 
 # Build the JSON example.
-<<<<<<< HEAD
 add_executable( json test/json_test.c )
-target_link_libraries( json spsps m )
-=======
-add_executable( json c/json.c )
 target_link_libraries( json spsps_shared m )
->>>>>>> 581dcc64
 
 # Build the TOML example.
 #add_executable( toml test/toml_test.c )
